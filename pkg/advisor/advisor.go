--- conflicted
+++ resolved
@@ -454,36 +454,10 @@
 		advice = append(advice, "Your SPF record should begin with v=spf1")
 	}
 
-<<<<<<< HEAD
 	lookupCount := 0
 	lookupError := checkSPFLookup(spf, []string{}, &lookupCount)
 	if lookupError != "" {
 		advice = append(advice, lookupError)
-=======
-	var lookupNumber int = 0
-
-	// count dns lookups
-	for _, part := range parts {
-		var keyValue []string
-
-		if strings.Contains(part, "=") {
-			keyValue = strings.SplitN(part, "=", 2)
-		} else {
-			keyValue = strings.SplitN(part, ":", 2)
-		}
-
-		key := strings.ToLower(keyValue[0])
-
-		switch key {
-		case "include",
-			"a",
-			"mx",
-			"ptr",
-			"exists",
-			"redirect":
-			lookupNumber += 1
-		}
->>>>>>> 02b7e16a
 	}
 
 	if lookupCount > 10 {
